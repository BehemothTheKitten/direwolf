--- conflicted
+++ resolved
@@ -845,11 +845,7 @@
 /* Telemetry metadata is a special case of message. */
 /* We want to categorize it as telemetry rather than message. */
 
-<<<<<<< HEAD
-static int is_telem_metadata (char *infop)
-=======
 int is_telem_metadata (char *infop)
->>>>>>> 15b0f59e
 {
 	if (*infop != ':') return (0);
 	if (strlen(infop) < 16) return (0);
