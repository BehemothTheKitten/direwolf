--- conflicted
+++ resolved
@@ -1,4 +1,4 @@
-
+﻿
 # Dire Wolf #
 
 ### Decoded Information from Radio Emissions for Windows Or Linux Fans ###
@@ -20,11 +20,7 @@
 - [APRStt](http://www.aprs.org/aprstt.html) gateway
 
 
-<<<<<<< HEAD
-It can also be used as a virtual TNC for other applications such as [APRSIS32](http://aprsisce.wikidot.com/), [UI-View32](http://www.ui-view.net/), [Xastir](http://xastir.org/index.php/Main_Page), [APRS-TW](http://aprstw.blandranch.net/), [YAAC](http://www.ka2ddo.org/ka2ddo/YAAC.html), [UISS](http://users.belgacom.net/hamradio/uiss.htm), [Linux AX25](http://www.linux-ax25.org/wiki/Main_Page), [SARTrack](http://www.sartrack.co.nz/index.html), [RMS Express](http://www.winlink.org/RMSExpress), [BPQ32](http://www.cantab.net/users/john.wiseman/Documents/BPQ32.html), [Outpost PM](http://www.outpostpm.org/), and many others.
-=======
 It can also be used as a virtual TNC for other applications such as [APRSIS32](http://aprsisce.wikidot.com/), [UI-View32](http://www.ui-view.net/), [Xastir](http://xastir.org/index.php/Main_Page), [APRS-TW](http://aprstw.blandranch.net/), [YAAC](http://www.ka2ddo.org/ka2ddo/YAAC.html), [UISS](http://users.belgacom.net/hamradio/uiss.htm), [Linux AX25](http://www.linux-ax25.org/wiki/Main_Page), [SARTrack](http://www.sartrack.co.nz/index.html), [Winlink Express (formerly known as RMS Express, formerly known as Winlink 2000 or WL2K)](http://www.winlink.org/RMSExpress), [BPQ32](http://www.cantab.net/users/john.wiseman/Documents/BPQ32.html), [Outpost PM](http://www.outpostpm.org/), and many others.
->>>>>>> da0a33ef
  
  
 ## Features & Benefits ##
@@ -39,7 +35,7 @@
 
      Send periodic beacons to provide information to others.  For tracking the location is provided by a GPS receiver.
      Build your own telemetry applications with the toolkit.
-<<<<<<< HEAD
+
 
 - **APRStt Gateway.**
 
@@ -89,57 +85,6 @@
 - **Runs on Windows, Linux (PC/laptop, Raspberry Pi, etc.), Mac OSX.**
 
 
-=======
-
-- **APRStt Gateway.**
-
-     Very few hams have portable equipment for APRS but nearly everyone has a handheld radio that can send DTMF tones.  APRStt allows a user, equipped with only DTMF (commonly known as Touch Tone) generation capability, to enter information into the global APRS data network.  Responses can be sent by Morse Code or synthesized speech.
-
-- **Digipeaters for APRS and traditional Packet Radio.**
-
-    Extend the range of other stations by re-transmitting their signals. Unmatched flexibility for cross band repeating and filtering to limit what is retransmitted.
-
-- **Internet Gateway (IGate).**
-
-    IGate stations allow communication between disjoint radio networks by allowing some content to flow between them over the Internet.
-
-
-- **AX.25 v2.2 Link Layer.**
-
-    Traditional connected mode packet radio where the TNC automatically retries transmissions and delivers data in the right order.
-
-- **KISS Interface (TCP/IP, serial port, Bluetooth) & AGW network Interface (TCP/IP).**
-
-    Dire Wolf can be used as a virtual TNC for applications such as   APRSIS32,           UI-View32, Xastir, APRS-TW,YAAC, UISS, Linux  AX25, SARTrack, Winlink / RMS Express, Outpost PM, and many others.  
-
-### Radio Interfaces:   ###
-
-- **Uses computer’s “soundcard” and digital signal processing.**
-
-    Lower cost and better performance than specialized hardware. 
-
-    Compatible interfaces include [UDRC](https://nw-digital-radio.groups.io/g/udrc/wiki/UDRC%E2%84%A2-and-Direwolf-Packet-Modem), [SignaLink USB](http://www.tigertronics.com/slusbmain.htm), [DMK URI](http://www.dmkeng.com/URI_Order_Page.htm), [RB-USB RIM](http://www.repeater-builder.com/products/usb-rim-lite.html), [RA-35](http://www.masterscommunications.com/products/radio-adapter/ra35.html), and many others.
-
-
-
-- **Standard 300, 1200 & 9600 bps modems and more.**
-
-- **DTMF (“Touch Tone”) Decoding and Encoding.**
- 
-- **Speech Synthesizer & Morse code generator.**
-
-    Transmit human understandable messages.
-
-- **Compatible with Software Defined Radios such as gqrx, rtl_fm, and SDR#.**
-
-- **Concurrent operation with up to 3 soundcards and 6 radios.**
-
-### Portable & Open Source:   ###
-
-- **Runs on Windows, Linux (PC/laptop, Raspberry Pi, etc.), Mac OSX.**
-
-
->>>>>>> da0a33ef
 
 ## Documentation ##
 
